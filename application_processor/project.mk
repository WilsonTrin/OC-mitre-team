# This file can be used to set build configuration
# variables.  These variables are defined in a file called 
# "Makefile" that is located next to this one.

# For instructions on how to use this system, see
# https://analog-devices-msdk.github.io/msdk/USERGUIDE/#build-system

#MXC_OPTIMIZE_CFLAGS = -Og
# ^ For example, you can uncomment this line to 
# optimize the project for debugging

# **********************************************************

# Add your config here!

# This example is only compatible with the FTHR board,
# so we override the BOARD value to hard-set it.
override BOARD=FTHR_RevA
MFLOAT_ABI=soft

IPATH+=../deployment
IPATH+=inc/
VPATH+=src/

# ****************** eCTF Bootloader *******************
# DO NOT REMOVE
LINKERFILE=firmware.ld
STARTUPFILE=startup_firmware.S
ENTRY=firmware_startup

# ****************** eCTF Crypto Example *******************
# Uncomment the commented lines below and comment the disable
# lines to enable the eCTF Crypto Example.
# WolfSSL must be included in this directory as wolfssl/
# WolfSSL can be downloaded from: https://www.wolfssl.com/download/

# Disable Crypto Example
<<<<<<< HEAD
#CRYPTO_EXAMPLE=0
=======

# CRYPTO_EXAMPLE=0
>>>>>>> 00703590

# Enable Crypto Example
CRYPTO_EXAMPLE=1<|MERGE_RESOLUTION|>--- conflicted
+++ resolved
@@ -35,12 +35,7 @@
 # WolfSSL can be downloaded from: https://www.wolfssl.com/download/
 
 # Disable Crypto Example
-<<<<<<< HEAD
-#CRYPTO_EXAMPLE=0
-=======
-
 # CRYPTO_EXAMPLE=0
->>>>>>> 00703590
 
 # Enable Crypto Example
 CRYPTO_EXAMPLE=1